set(test_target_sources)

list(APPEND test_target_sources
        BKLDLT.cpp
        DenseGenMatProd.cpp
        DenseSymMatProd.cpp
        Eigen.cpp
        GenEigs.cpp
        GenEigsRealShift.cpp
        GenEigsComplexShift.cpp
        QR.cpp
        SparseGenMatProd.cpp
        SparseSymMatProd.cpp
        SVD.cpp
        SymEigs.cpp
        SymEigsShift.cpp
        SymGEigsCholesky.cpp
        SymGEigsRegInv.cpp
<<<<<<< HEAD
        SVD.cpp
        JDSymEigsBase.cpp
        RitzPairs.cpp
        SearchSpace.cpp
=======
        SymGEigsShift.cpp
>>>>>>> 049853eb
        )

foreach(TEST_SOURCE ${test_target_sources})
    # Extract the filename without extension (NAME_WE) as a name for our executable
    get_filename_component(TEST_NAME ${TEST_SOURCE} NAME_WE)

    # Add an executable based on the source
    add_executable(${TEST_NAME} ${TEST_SOURCE})

    # Configure (include headers and link libraries) the test
    target_link_libraries(${TEST_NAME} PRIVATE Spectra)

    # Additional compiler flags
    target_compile_options(${TEST_NAME} PRIVATE -std=c++11 -Wall -O2 -Wno-parentheses
            )
    target_compile_options(${TEST_NAME} PRIVATE $<$<CXX_COMPILER_ID:GNU>:-Wno-misleading-indentation -Wno-int-in-bool-context>
            )

    add_test(NAME ${TEST_NAME} COMMAND ${TEST_NAME}
            WORKING_DIRECTORY ${CMAKE_BINARY_DIR})  # the working directory is the out-of-source build directory

endforeach()<|MERGE_RESOLUTION|>--- conflicted
+++ resolved
@@ -16,14 +16,10 @@
         SymEigsShift.cpp
         SymGEigsCholesky.cpp
         SymGEigsRegInv.cpp
-<<<<<<< HEAD
-        SVD.cpp
+        SymGEigsShift.cpp
         JDSymEigsBase.cpp
         RitzPairs.cpp
         SearchSpace.cpp
-=======
-        SymGEigsShift.cpp
->>>>>>> 049853eb
         )
 
 foreach(TEST_SOURCE ${test_target_sources})

// Copyright (C) 2020 Netherlands eScience Center <J.Wehner@esciencecenter.nl>
//
// This Source Code Form is subject to the terms of the Mozilla
// Public License v. 2.0. If a copy of the MPL was not distributed
// with this file, You can obtain one at https://mozilla.org/MPL/2.0/.

#ifndef SPECTRA_JD_SYM_EIGS_BASE_H
#define SPECTRA_JD_SYM_EIGS_BASE_H

#include <Eigen/Dense>
#include <vector>     // std::vector
#include <cmath>      // std::abs, std::pow
#include <algorithm>  // std::min
#include <stdexcept>  // std::invalid_argument

#include "Util/SelectionRule.h"
#include "Util/CompInfo.h"
#include "Util/SearchSpace.h"
#include "Util/RitzPairs.h"

namespace Spectra {
///
/// \ingroup EigenSolver
///
/// This is the base class for symmetric JD eigen solvers, mainly for internal use.
/// It is kept here to provide the documentation for member functions of concrete eigen solvers
/// such as DavidsonSym. .
///
/// This class uses the CRTP method to call functions from the derived class.
template <typename Derived, typename OpType>
class JDSymEigsBase
{
protected:
    using Index = Eigen::Index;
    using Scalar = typename OpType::Scalar;
    using Matrix = Eigen::Matrix<Scalar, Eigen::Dynamic, Eigen::Dynamic>;
    using Vector = Eigen::Matrix<Scalar, Eigen::Dynamic, 1>;

public:
    JDSymEigsBase(OpType& op, Index nev) :
        matrix_operator_(op),
        number_eigenvalues_(nev),
        max_search_space_size_(10 * number_eigenvalues_),
        initial_search_space_size_(2 * number_eigenvalues_),
        correction_size_(number_eigenvalues_)

    {
        check_argument();
    }

    ///
    /// Sets the Maxmium SearchspaceSize after which is deflated
    ///
    void setMaxSearchspaceSize(Index max_search_space_size)
    {
        max_search_space_size_ = max_search_space_size;
    }
    ///
    /// Sets how many correction vectors are added in each iteration
    ///
    void setCorrectionSize(Index correction_size)
    {
        correction_size_ = correction_size;
    }

    ///
    /// Sets the Initial SearchspaceSize for Ritz values
    ///
    void setInitialSearchspaceSize(Index initial_search_space_size)
    {
        initial_search_space_size_ = initial_search_space_size;
    }

    ///
    /// Virtual destructor
    ///
    virtual ~JDSymEigsBase() {}

    ///
    /// Returns the status of the computation.
    /// The full list of enumeration values can be found in \ref Enumerations.
    ///
    CompInfo info() const { return info_; }

    ///
    /// Returns the number of iterations used in the computation.
    ///
    Index num_iterations() const { return niter_; }

    Vector eigenvalues() const { return ritz_pairs_.RitzValues().head(number_eigenvalues_); }

    Matrix eigenvectors() const { return ritz_pairs_.RitzVectors().leftCols(number_eigenvalues_); }

protected:
    const OpType& matrix_operator_;  // object to conduct matrix operation,
                                     // e.g. matrix-vector product

    Index niter_ = 0;
    const Index number_eigenvalues_;  // number of eigenvalues requested
    Index max_search_space_size_;
    Index initial_search_space_size_;
    Index correction_size_;             // how many correction vectors are added in each iteration
    RitzPairs<Scalar> ritz_pairs_;      // Ritz eigen pair structure
    SearchSpace<Scalar> search_space_;  // search space
    Index size_update_;                 // size of the current correction

private:
    CompInfo info_ = CompInfo::NotComputed;  // status of the computation

    void check_argument() const
    {
        if (number_eigenvalues_ < 1 || number_eigenvalues_ > matrix_operator_.cols() - 1)
            throw std::invalid_argument("nev must satisfy 1 <= nev <= n - 1, n is the size of matrix");
    }

public:
    Index compute(SortRule selection = SortRule::LargestMagn, Index maxit = 1000,
                  Scalar tol = 1e-10)
    {
        Derived& derived = static_cast<Derived&>(*this);
        Matrix intial_space = derived.SetupInitialSearchSpace(selection);
        return computeWithGuess(intial_space, selection, maxit, tol);
    }
    Index computeWithGuess(const Eigen::Ref<const Matrix>& initial_space, SortRule selection = SortRule::LargestMagn, Index maxit = 1000,
                           Scalar tol = 1e-10)

    {
<<<<<<< HEAD
        search_space_.BasisVectors() = initial_space;
        search_space_.OperatorBasisProduct() = matrix_operator_ * initial_space;

=======
        search_space_.InitializeSearchSpace(initial_space);
>>>>>>> 88af3dd5
        niter_ = 0;
        for (niter_ = 0; niter_ < maxit; niter_++)
        {
            bool do_restart = (search_space_.size() > max_search_space_size_);

            if (do_restart)
            {
                search_space_.restart(ritz_pairs_, initial_search_space_size_);
            }

            search_space_.update_operator_basis_product(matrix_operator_);

            ritz_pairs_.compute_eigen_pairs(search_space_);

            ritz_pairs_.sort(selection);

            bool converged = ritz_pairs_.check_convergence(tol, number_eigenvalues_);
            if (converged)
            {
                info_ = CompInfo::Successful;
                break;
            }
            else if (niter_ == maxit - 1)
            {
                info_ = CompInfo::NotConverging;
                break;
            }
            Derived& derived = static_cast<Derived&>(*this);
            Matrix corr_vect = derived.CalculateCorrectionVector();

            search_space_.extend_basis(corr_vect);
        }
        return Index(ritz_pairs_.ConvergedEigenvalues().head(number_eigenvalues_).sum());
    }
};

}  // namespace Spectra
#endif  // SPECTRA_JD_SYM_EIGS_BASE_H<|MERGE_RESOLUTION|>--- conflicted
+++ resolved
@@ -12,7 +12,7 @@
 #include <cmath>      // std::abs, std::pow
 #include <algorithm>  // std::min
 #include <stdexcept>  // std::invalid_argument
-
+#include <iostream>
 #include "Util/SelectionRule.h"
 #include "Util/CompInfo.h"
 #include "Util/SearchSpace.h"
@@ -46,6 +46,17 @@
 
     {
         check_argument();
+//TODO better input validation and checks
+        if (op.cols() < max_search_space_size_)  
+        {
+            max_search_space_size_ = op.cols();
+        } 
+
+        if (op.cols() < initial_search_space_size_+ correction_size_)  
+        {
+            initial_search_space_size_ = op.cols()/3;
+            correction_size_= op.cols()/3;
+        } 
     }
 
     ///
@@ -114,24 +125,21 @@
     }
 
 public:
-    Index compute(SortRule selection = SortRule::LargestMagn, Index maxit = 1000,
-                  Scalar tol = 1e-10)
+    Index compute(SortRule selection = SortRule::LargestMagn, Index maxit = 100,
+                  Scalar tol = 10*Eigen::NumTraits<Scalar>::dummy_precision())
     {
         Derived& derived = static_cast<Derived&>(*this);
         Matrix intial_space = derived.SetupInitialSearchSpace(selection);
         return computeWithGuess(intial_space, selection, maxit, tol);
     }
-    Index computeWithGuess(const Eigen::Ref<const Matrix>& initial_space, SortRule selection = SortRule::LargestMagn, Index maxit = 1000,
-                           Scalar tol = 1e-10)
+    Index computeWithGuess(const Eigen::Ref<const Matrix>& initial_space, 
+                           SortRule selection = SortRule::LargestMagn, 
+                           Index maxit = 100,
+                           Scalar tol = 10*Eigen::NumTraits<Scalar>::dummy_precision())
 
     {
-<<<<<<< HEAD
-        search_space_.BasisVectors() = initial_space;
-        search_space_.OperatorBasisProduct() = matrix_operator_ * initial_space;
-
-=======
         search_space_.InitializeSearchSpace(initial_space);
->>>>>>> 88af3dd5
+std::cout<<"tolerance:"<<tol<<std::endl;
         niter_ = 0;
         for (niter_ = 0; niter_ < maxit; niter_++)
         {
@@ -139,14 +147,25 @@
 
             if (do_restart)
             {
-                search_space_.restart(ritz_pairs_, initial_search_space_size_);
+                std::cout<<"restart"<<std::endl;
+               search_space_.restart(ritz_pairs_, initial_search_space_size_);
             }
 
             search_space_.update_operator_basis_product(matrix_operator_);
 
-            ritz_pairs_.compute_eigen_pairs(search_space_);
+            Eigen::ComputationInfo small_problem_info=ritz_pairs_.compute_eigen_pairs(search_space_);
+            if (small_problem_info !=Eigen::ComputationInfo::Success){
+                info_ = CompInfo::NumericalIssue;
+                break;
+            }
+            ritz_pairs_.sort(selection);
 
-            ritz_pairs_.sort(selection);
+            std::cout << "EigenValues" << std::endl;
+            std::cout << ritz_pairs_.RitzValues().head(number_eigenvalues_) << std::endl;
+
+            std::cout << "Residues" << std::endl;
+            std::cout << ritz_pairs_.Residues().leftCols(number_eigenvalues_).colwise().norm() << std::endl;
+
 
             bool converged = ritz_pairs_.check_convergence(tol, number_eigenvalues_);
             if (converged)
